--- conflicted
+++ resolved
@@ -14,31 +14,6 @@
   const [visitors, setVisitors] = useState<VisitorEvaluateStudentInterface[]>(
     []
   );
-<<<<<<< HEAD
-  const handleOnsubmit = async (entity: VisitorEvaluateStudentDTO) => {
-    try {
-      await visitorService
-        .reqPutVisitorEvaluateCompany(id, entity)
-        .then((response) => console.log(response));
-
-      Swal.fire({
-        title: "บันทึกข้อมูลสำเร็จ",
-        icon: "success",
-        confirmButtonText: "ปิด",
-        confirmButtonColor: "#966033",
-      });
-      navigate(PROTECTED_PATH.VISITOR_EVALUATE_COMPANY);
-    } catch (err) {
-      console.error(err);
-      Swal.fire({
-        title: "บันทึกข้อมูลไม่สำเร็จ",
-        icon: "error",
-        confirmButtonText: "ปิด",
-        confirmButtonColor: "#966033",
-      });
-      throw err;
-    }
-=======
   const handleOnsubmit = (entity: VisitorEvaluateStudentDTO) => {
     visitorService
       .reqPutVisitorEvaluateCompany(id, entity)
@@ -50,9 +25,8 @@
           .then((response) => setVisitors(response));
       })
       .catch((error) => {
-        console.error('Error submitting evaluation:', error);
+        console.error("Error submitting evaluation:", error);
       });
->>>>>>> 5314bb05
   };
   useEffect(() => {
     visitorService
